"""
Loxone constants

For more details about this component, please refer to the documentation at
https://github.com/JoDehli/PyLoxone
"""
<<<<<<< HEAD
=======
# Loxone constants
>>>>>>> d9b929ac
LOXONE_PLATFORMS = [
    "sensor",
    "switch",
    "cover",
    "light",
    "climate",
    "scene",
    "alarm_control_panel",
]

<<<<<<< HEAD
DOMAIN = "loxone"
=======
LOXONE_DEFAULT_PORT = 8080

TIMEOUT = 10
KEEP_ALIVE_PERIOD = 240

IV_BYTES = 16
AES_KEY_SIZE = 32

SALT_BYTES = 16
SALT_MAX_AGE_SECONDS = 60 * 60
SALT_MAX_USE_COUNT = 30

TOKEN_PERMISSION = 4  # 2=web, 4=app
TOKEN_REFRESH_RETRY_COUNT = 5
# token will be refreshed 1 day before its expiration date
TOKEN_REFRESH_SECONDS_BEFORE_EXPIRY = 24 * 60 * 60  # 1 day
#  if can't determine token expiration date, it will be refreshed after 2 days
TOKEN_REFRESH_DEFAULT_SECONDS = 2 * 24 * 60 * 60  # 2 days

LOXAPPPATH = "/data/LoxAPP3.json"

CMD_GET_PUBLIC_KEY = "jdev/sys/getPublicKey"
CMD_KEY_EXCHANGE = "jdev/sys/keyexchange/"
CMD_GET_KEY_AND_SALT = "jdev/sys/getkey2/"
CMD_REQUEST_TOKEN = "jdev/sys/gettoken/"
CMD_REQUEST_TOKEN_JSON_WEB = "jdev/sys/getjwt/"
CMD_GET_KEY = "jdev/sys/getkey"
CMD_AUTH_WITH_TOKEN = "authwithtoken/"
CMD_REFRESH_TOKEN = "jdev/sys/refreshtoken/"
CMD_REFRESH_TOKEN_JSON_WEB = "jdev/sys/refreshjwt/"
CMD_ENCRYPT_CMD = "jdev/sys/enc/"
CMD_ENABLE_UPDATES = "jdev/sps/enablebinstatusupdate"
CMD_GET_VISUAL_PASSWD = "jdev/sys/getvisusalt/"

DEFAULT_TOKEN_PERSIST_NAME = "lox_token.cfg"
ERROR_VALUE = -1
DEFAULT_PORT = 8080
DEFAULT_DELAY_SCENE = 3
DEFAULT_IP = ""

EVENT = "loxone_event"
DOMAIN = "loxone"
LOX_CONFIG = "loxconfig"

>>>>>>> d9b929ac
SENDDOMAIN = "loxone_send"
SECUREDSENDDOMAIN = "loxone_send_secured"
EVENT = 'loxone_event'
DEFAULT = ""
DEFAULT_PORT = 8080
DEFAULT_IP = ""

ATTR_UUID = "uuid"

ATTR_UUID = "uuid"
ATTR_VALUE = "value"
ATTR_CODE = "code"
ATTR_COMMAND = "command"
ATTR_AREA_CREATE = "create_areas"
DOMAIN_DEVICES = "devices"

CONF_ACTIONID = "uuidAction"
CONF_SCENE_GEN = "generate_scenes"
CONF_SCENE_GEN_DELAY = "generate_scenes_delay"
CONF_LIGHTCONTROLLER_SUBCONTROLS_GEN = "generate_lightcontroller_subcontrols"
DEFAULT_FORCE_UPDATE = False

SUPPORT_SET_POSITION = 4
SUPPORT_STOP = 8
SUPPORT_OPEN_TILT = 16
SUPPORT_CLOSE_TILT = 32
SUPPORT_STOP_TILT = 64
SUPPORT_SET_TILT_POSITION = 128
DEFAULT_DELAY_SCENE = 3

CONF_HVAC_AUTO_MODE = "hvac_auto_mode"

STATE_ON = "on"
STATE_OFF = "off"


cfmt = """\
(                                  # start of capture group 1
%                                  # literal "%"
(?:                                # first option
(?:[-+0 #]{0,5})                   # optional flags
(?:\d+|\*)?                        # width
(?:\.(?:\d+|\*))?                  # precision
(?:h|l|ll|w|I|I32|I64)?            # size
[cCdiouxXeEfgGaAnpsSZ]             # type
) |                                # OR
%%) 
"""

# End of loxone constants<|MERGE_RESOLUTION|>--- conflicted
+++ resolved
@@ -4,10 +4,7 @@
 For more details about this component, please refer to the documentation at
 https://github.com/JoDehli/PyLoxone
 """
-<<<<<<< HEAD
-=======
 # Loxone constants
->>>>>>> d9b929ac
 LOXONE_PLATFORMS = [
     "sensor",
     "switch",
@@ -18,9 +15,6 @@
     "alarm_control_panel",
 ]
 
-<<<<<<< HEAD
-DOMAIN = "loxone"
-=======
 LOXONE_DEFAULT_PORT = 8080
 
 TIMEOUT = 10
@@ -65,7 +59,6 @@
 DOMAIN = "loxone"
 LOX_CONFIG = "loxconfig"
 
->>>>>>> d9b929ac
 SENDDOMAIN = "loxone_send"
 SECUREDSENDDOMAIN = "loxone_send_secured"
 EVENT = 'loxone_event'
