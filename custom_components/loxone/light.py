--- conflicted
+++ resolved
@@ -41,21 +41,16 @@
     return True
 
 
-async def async_setup_entry(hass, config_entry, async_add_entities):
+async def async_setup_entry(hass, config_entry, async_add_devices):
     """Set up Loxone Light Controller."""
     miniserver = get_miniserver_from_config_entry(hass, config_entry)
     generate_subcontrols = config_entry.options.get(
         "generate_lightcontroller_subcontrols", False
     )
-<<<<<<< HEAD
     loxconfig = miniserver.api.json
     identify = loxconfig["msInfo"]["serialNr"]
     devices = []
     all_dimmers = []
-=======
-    loxconfig = miniserver.lox_config.json
-    entites = []
->>>>>>> d9b929ac
     all_light_controller_dimmers = []
     all_color_picker = []
     all_switches = []
@@ -70,11 +65,7 @@
                 "cat": get_cat_name_from_cat_uuid(
                     loxconfig, light_controller.get("cat", "")
                 ),
-<<<<<<< HEAD
                 "async_add_devices": async_add_devices,
-=======
-                "async_add_devices": async_add_entities,
->>>>>>> d9b929ac
             }
         )
         new_light_controller = LoxonelightcontrollerV2(**light_controller)
@@ -137,11 +128,7 @@
                             light_controller["subControls"][sub_controll]
                         )
 
-<<<<<<< HEAD
         devices.append(new_light_controller)
-=======
-        entites.append(new_light_controller)
->>>>>>> d9b929ac
 
     _ = all_dimmers + all_light_controller_dimmers
 
@@ -155,11 +142,7 @@
                     "cat": get_cat_name_from_cat_uuid(
                         loxconfig, light_controller.get("cat", "")
                     ),
-<<<<<<< HEAD
                     "async_add_devices": async_add_devices,
-=======
-                    "async_add_devices": async_add_entities,
->>>>>>> d9b929ac
                 }
             )
         else:
@@ -169,11 +152,7 @@
                         loxconfig, dimmer.get("room", "")
                     ),
                     "cat": get_cat_name_from_cat_uuid(loxconfig, dimmer.get("cat", "")),
-<<<<<<< HEAD
                     "async_add_devices": async_add_devices,
-=======
-                    "async_add_devices": async_add_entities,
->>>>>>> d9b929ac
                 }
             )
 
@@ -189,11 +168,7 @@
                 "cat": get_cat_name_from_cat_uuid(
                     loxconfig, light_controller.get("cat", "")
                 ),
-<<<<<<< HEAD
                 "async_add_devices": async_add_devices,
-=======
-                "async_add_devices": async_add_entities,
->>>>>>> d9b929ac
             }
         )
         new_switch = LoxoneLight(**switch)
@@ -208,17 +183,13 @@
                 "cat": get_cat_name_from_cat_uuid(
                     loxconfig, light_controller.get("cat", "")
                 ),
-<<<<<<< HEAD
                 "async_add_devices": async_add_devices,
-=======
-                "async_add_devices": async_add_entities,
->>>>>>> d9b929ac
             }
         )
         new_color_picker = LoxoneColorPickerV2(**color_picker)
-        entites.append(new_color_picker)
-
-    async_add_entities(entites)
+        devices.append(new_color_picker)
+
+    async_add_devices(devices)
 
 
 class LoxonelightcontrollerV2(LoxoneEntity, LightEntity):
@@ -686,10 +657,7 @@
                 "name": self.name,
                 "manufacturer": "Loxone",
                 "model": "LightControllerV2",
-<<<<<<< HEAD
-=======
                 "suggested_area": self.room,
->>>>>>> d9b929ac
                 "type": self.type,
             }
         else:
@@ -698,10 +666,7 @@
                 "name": self.name,
                 "manufacturer": "Loxone",
                 "model": "Light",
-<<<<<<< HEAD
-=======
                 "suggested_area": self.room,
->>>>>>> d9b929ac
                 "type": self.type,
             }
 
