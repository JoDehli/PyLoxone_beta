"""
Loxone Switches

For more details about this component, please refer to the documentation at
https://github.com/JoDehli/PyLoxone
"""
import logging

from homeassistant.components.switch import SwitchEntity
from homeassistant.const import STATE_UNKNOWN

from . import LoxoneEntity
<<<<<<< HEAD
from .const import SENDDOMAIN
=======
from .const import SENDDOMAIN, DOMAIN
>>>>>>> d9b929ac
from .helpers import (
    get_all_switch_entities,
    get_cat_name_from_cat_uuid,
    get_room_name_from_room_uuid,
)
from .miniserver import get_miniserver_from_config_entry

_LOGGER = logging.getLogger(__name__)


async def async_setup_entry(hass, config_entry, async_add_entities):
    """Set up entry."""
    miniserver = get_miniserver_from_config_entry(hass, config_entry)
<<<<<<< HEAD
    loxconfig = miniserver.api.json
    devices = []
=======
    loxconfig = miniserver.lox_config.json
    entites = []
>>>>>>> d9b929ac

    for switch_entity in get_all_switch_entities(loxconfig):
        if switch_entity["type"] in ["Pushbutton", "Switch"]:
            switch_entity.update(
                {
                    "room": get_room_name_from_room_uuid(
                        loxconfig, switch_entity.get("room", "")
                    ),
                    "cat": get_cat_name_from_cat_uuid(
                        loxconfig, switch_entity.get("cat", "")
                    ),
                }
            )
            new_push_button = LoxoneSwitch(**switch_entity)
<<<<<<< HEAD
            devices.append(new_push_button)
=======
            entites.append(new_push_button)
>>>>>>> d9b929ac

        elif switch_entity["type"] == "TimedSwitch":
            switch_entity.update(
                {
                    "room": get_room_name_from_room_uuid(
                        loxconfig, switch_entity.get("room", "")
                    ),
                    "cat": get_cat_name_from_cat_uuid(
                        loxconfig, switch_entity.get("cat", "")
                    ),
                }
            )
            new_push_button = LoxoneTimedSwitch(**switch_entity)
            entites.append(new_push_button)

        elif switch_entity["type"] == "Intercom":
            if "subControls" in switch_entity:
                for sub_name in switch_entity["subControls"]:
                    subcontol = switch_entity["subControls"][sub_name]
                    _ = subcontol
                    _.update(
                        {
                            "name": "{} - {}".format(
                                switch_entity["name"], subcontol["name"]
                            )
                        }
                    )
                    _.update(
                        {
                            "room": get_room_name_from_room_uuid(
                                loxconfig, switch_entity.get("room", "")
                            )
                        }
                    )
                    _.update(
                        {
                            "cat": get_cat_name_from_cat_uuid(
                                loxconfig, switch_entity.get("cat", "")
                            )
                        }
                    )
                    new_push_button = LoxoneIntercomSubControl(**_)
                    entites.append(new_push_button)

    async_add_entities(entites)


async def async_setup_platform(hass, config, async_add_devices, discovery_info={}):
    return True


class LoxoneTimedSwitch(LoxoneEntity, SwitchEntity):
    """Representation of a loxone switch or pushbutton"""

    def __init__(self, **kwargs):
        LoxoneEntity.__init__(self, **kwargs)
        self._icon = None
        self._assumed = False
        self._state = STATE_UNKNOWN
        self._delay_remain = 0.0
        self._delay_time_total = 0.0

        if "deactivationDelay" in self.states:
            self._deactivation_delay = self.states["deactivationDelay"]
        else:
            self._deactivation_delay = ""

        if "deactivationDelayTotal" in self.states:
            self._deactivation_delay_total = self.states["deactivationDelayTotal"]
        else:
            self._deactivation_delay_total = ""

    @property
    def should_poll(self):
        """No polling needed for a demo switch."""
        return False

    @property
    def icon(self):
        """Return the icon to use for device if any."""
        return self._icon

    @property
    def assumed_state(self):
        """Return if the state is based on assumptions."""
        return self._assumed

    @property
    def is_on(self):
        """Return true if switch is on."""
        return self._state

    def turn_on(self, **kwargs):
        """Turn the switch on."""
        self.hass.bus.async_fire(SENDDOMAIN, dict(uuid=self.uuidAction, value="pulse"))
        self._state = True
        self.schedule_update_ha_state()

    def turn_off(self, **kwargs):
        """Turn the device off."""
        self.hass.bus.async_fire(SENDDOMAIN, dict(uuid=self.uuidAction, value="pulse"))
        self._state = False
        self.schedule_update_ha_state()

    async def event_handler(self, e):
        should_update = False
        if self._deactivation_delay in e.data:
            if e.data[self._deactivation_delay] == 0.0:
                self._state = False
            else:
                self._state = True

            self._delay_remain = int(e.data[self._deactivation_delay])
            should_update = True

        if self._deactivation_delay_total in e.data:
            self._delay_time_total = int(e.data[self._deactivation_delay_total])
            should_update = True

        if should_update:
            self.async_schedule_update_ha_state()

    @property
    def device_state_attributes(self):
        """Return device specific state attributes.

        Implemented by platform classes.
        """
        state_dict = {
            "uuid": self.uuidAction,
            "room": self.room,
            "category": self.cat,
            "device_typ": self.type,
            "plattform": "loxone",
        }

        if self._state == 0.0:
            state_dict.update({"delay_time_total": str(self._delay_time_total)})

        else:
            state_dict.update(
                {
                    "delay": str(self._delay_remain),
                    "delay_time_total": str(self._delay_time_total),
                }
            )
        return state_dict

    @property
    def device_info(self):
        return {
            "identifiers": {(DOMAIN, self.unique_id)},
            "name": self.name,
            "manufacturer": "Loxone",
            "model": self.type,
            "suggested_area": self.room
        }


class LoxoneSwitch(LoxoneEntity, SwitchEntity):
    """Representation of a loxone switch or pushbutton"""

    def __init__(self, **kwargs):
        LoxoneEntity.__init__(self, **kwargs)
        """Initialize the Loxone switch."""
        self._state = STATE_UNKNOWN
        self._icon = None
        self._assumed = False

    @property
    def should_poll(self):
        """No polling needed for a demo switch."""
        return False

    @property
    def icon(self):
        """Return the icon to use for device if any."""
        return self._icon

    @property
    def assumed_state(self):
        """Return if the state is based on assumptions."""
        return self._assumed

    @property
    def is_on(self):
        """Return true if switch is on."""
        return self._state

    def turn_on(self, **kwargs):
        """Turn the switch on."""
        if not self._state:
            if self.type == "Pushbutton":
                self.hass.bus.async_fire(
                    SENDDOMAIN, dict(uuid=self.uuidAction, value="pulse")
                )
            else:
                self.hass.bus.async_fire(
                    SENDDOMAIN, dict(uuid=self.uuidAction, value="On")
                )
            self._state = True
            self.schedule_update_ha_state()

    def turn_off(self, **kwargs):
        """Turn the device off."""
        if self._state:
            if self.type == "Pushbutton":
                self.hass.bus.async_fire(
                    SENDDOMAIN, dict(uuid=self.uuidAction, value="pulse")
                )
            else:
                self.hass.bus.async_fire(
                    SENDDOMAIN, dict(uuid=self.uuidAction, value="Off")
                )
            self._state = False
            self.schedule_update_ha_state()

    async def event_handler(self, event):
        if self.uuidAction in event.data or self.states["active"] in event.data:
            if self.states["active"] in event.data:
                self._state = event.data[self.states["active"]]
            self.async_schedule_update_ha_state()

    @property
    def device_state_attributes(self):
        """Return device specific state attributes.

        Implemented by platform classes.
        """
        return {
            "uuid": self.uuidAction,
            "state_uuid": self.states["active"],
            "room": self.room,
            "category": self.cat,
            "device_typ": self.type,
            "plattform": "loxone",
        }
<<<<<<< HEAD
=======

    @property
    def device_info(self):
        return {
            "identifiers": {(DOMAIN, self.unique_id)},
            "name": self.name,
            "manufacturer": "Loxone",
            "model": self.type,
            "suggested_area": self.room
        }
>>>>>>> d9b929ac


class LoxoneIntercomSubControl(LoxoneSwitch):
    def __init__(self, **kwargs):
        LoxoneSwitch.__init__(self, **kwargs)

    def turn_on(self, **kwargs):
        """Turn the switch on."""
        self.hass.bus.async_fire(SENDDOMAIN, dict(uuid=self.uuidAction, value="on"))
        self._state = True
        self.schedule_update_ha_state()

    @property
    def device_state_attributes(self):
        """Return device specific state attributes.

        Implemented by platform classes.
        """
        return {
            "uuid": self.uuidAction,
            "state_uuid": self.states["active"],
            "room": self.room,
            "category": self.cat,
            "device_typ": self.type,
            "plattform": "loxone",
<<<<<<< HEAD
=======
        }

    @property
    def device_info(self):
        return {
            "identifiers": {(DOMAIN, self.unique_id)},
            "name": self.name,
            "manufacturer": "Loxone",
            "model": self.type,
            "suggested_area": self.room
>>>>>>> d9b929ac
        }<|MERGE_RESOLUTION|>--- conflicted
+++ resolved
@@ -10,11 +10,7 @@
 from homeassistant.const import STATE_UNKNOWN
 
 from . import LoxoneEntity
-<<<<<<< HEAD
-from .const import SENDDOMAIN
-=======
 from .const import SENDDOMAIN, DOMAIN
->>>>>>> d9b929ac
 from .helpers import (
     get_all_switch_entities,
     get_cat_name_from_cat_uuid,
@@ -28,13 +24,8 @@
 async def async_setup_entry(hass, config_entry, async_add_entities):
     """Set up entry."""
     miniserver = get_miniserver_from_config_entry(hass, config_entry)
-<<<<<<< HEAD
     loxconfig = miniserver.api.json
     devices = []
-=======
-    loxconfig = miniserver.lox_config.json
-    entites = []
->>>>>>> d9b929ac
 
     for switch_entity in get_all_switch_entities(loxconfig):
         if switch_entity["type"] in ["Pushbutton", "Switch"]:
@@ -49,11 +40,7 @@
                 }
             )
             new_push_button = LoxoneSwitch(**switch_entity)
-<<<<<<< HEAD
             devices.append(new_push_button)
-=======
-            entites.append(new_push_button)
->>>>>>> d9b929ac
 
         elif switch_entity["type"] == "TimedSwitch":
             switch_entity.update(
@@ -67,7 +54,7 @@
                 }
             )
             new_push_button = LoxoneTimedSwitch(**switch_entity)
-            entites.append(new_push_button)
+            devices.append(new_push_button)
 
         elif switch_entity["type"] == "Intercom":
             if "subControls" in switch_entity:
@@ -96,9 +83,9 @@
                         }
                     )
                     new_push_button = LoxoneIntercomSubControl(**_)
-                    entites.append(new_push_button)
-
-    async_add_entities(entites)
+                    devices.append(new_push_button)
+
+    async_add_entities(devices)
 
 
 async def async_setup_platform(hass, config, async_add_devices, discovery_info={}):
@@ -291,8 +278,6 @@
             "device_typ": self.type,
             "plattform": "loxone",
         }
-<<<<<<< HEAD
-=======
 
     @property
     def device_info(self):
@@ -303,7 +288,6 @@
             "model": self.type,
             "suggested_area": self.room
         }
->>>>>>> d9b929ac
 
 
 class LoxoneIntercomSubControl(LoxoneSwitch):
@@ -329,8 +313,6 @@
             "category": self.cat,
             "device_typ": self.type,
             "plattform": "loxone",
-<<<<<<< HEAD
-=======
         }
 
     @property
@@ -341,5 +323,4 @@
             "manufacturer": "Loxone",
             "model": self.type,
             "suggested_area": self.room
->>>>>>> d9b929ac
         }